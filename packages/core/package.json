{
  "name": "@llama-pack/core",
  "version": "0.4.3",
  "description": "Core Library to generate, build and sign TWA projects",
  "scripts": {
    "build": "tsc",
    "lint": "eslint \"src/**/*.{js,ts}\"",
    "test": "tsc && jasmine --config=jasmine.json"
  },
  "main": "./dist/index.js",
  "types": "./dist/index.d.ts",
  "keywords": [
    "twa",
    "trusted-web-activities",
    "pwa",
    "progressive-web-apps",
    "android"
  ],
  "files": [
    "dist/lib",
    "dist/index.d.ts",
    "dist/index.js",
    "template_project"
  ],
  "repository": {
    "type": "git",
    "url": "git+https://github.com/GoogleChromeLabs/llama-pack.git"
  },
  "author": "",
  "license": "Apache-2.0",
  "dependencies": {
    "@types/color": "^3.0.0",
    "@types/extract-zip": "^1.6.2",
    "@types/inquirer": "^6.5.0",
    "@types/jasmine": "^3.5.0",
    "@types/lodash.template": "^4.4.6",
    "@types/node": "^12.12.14",
    "@types/node-fetch": "^2.5.4",
    "@types/tar": "^4.0.3",
    "@types/valid-url": "^1.0.2",
    "color": "^3.1.2",
    "extract-zip": "^1.6.7",
    "inquirer": "^7.0.4",
    "jimp": "^0.9.3",
    "lodash.template": "^4.5.0",
    "node-fetch": "^2.6.0",
    "tar": "^5.0.5",
    "valid-url": "^1.0.9"
<<<<<<< HEAD
  },
  "devDependencies": {
    "@typescript-eslint/eslint-plugin": "^2.9.0",
    "@typescript-eslint/parser": "^2.9.0",
    "eslint": "^6.6.0",
    "eslint-config-google": "^0.14.0",
    "jasmine": "^3.5.0",
    "npm": "^6.13.7",
    "typescript": "^3.8.2"
=======
>>>>>>> 66558db8
  }
}<|MERGE_RESOLUTION|>--- conflicted
+++ resolved
@@ -46,17 +46,5 @@
     "node-fetch": "^2.6.0",
     "tar": "^5.0.5",
     "valid-url": "^1.0.9"
-<<<<<<< HEAD
-  },
-  "devDependencies": {
-    "@typescript-eslint/eslint-plugin": "^2.9.0",
-    "@typescript-eslint/parser": "^2.9.0",
-    "eslint": "^6.6.0",
-    "eslint-config-google": "^0.14.0",
-    "jasmine": "^3.5.0",
-    "npm": "^6.13.7",
-    "typescript": "^3.8.2"
-=======
->>>>>>> 66558db8
   }
 }