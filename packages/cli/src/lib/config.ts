/*
 * Copyright 2019 Google Inc. All Rights Reserved.
 *
 *  Licensed under the Apache License, Version 2.0 (the "License");
 *  you may not use this file except in compliance with the License.
 *  You may obtain a copy of the License at
 *
 *      http://www.apache.org/licenses/LICENSE-2.0
 *
 *  Unless required by applicable law or agreed to in writing, software
 *  distributed under the License is distributed on an "AS IS" BASIS,
 *  WITHOUT WARRANTIES OR CONDITIONS OF ANY KIND, either express or implied.
 *  See the License for the specific language governing permissions and
 *  limitations under the License.
 */


import {join} from 'path';
import {homedir} from 'os';
import {Config, Log, ConsoleLog} from '@bubblewrap/core';
import * as inquirer from 'inquirer';
import {existsSync, promises as fsPromises} from 'fs';

const DEFAULT_CONFIG_FOLDER = join(homedir(), '.bubblewrap');
const DEFAULT_CONFIG_NAME = 'config.json';
export const DEFAULT_CONFIG_FILE_PATH = join(DEFAULT_CONFIG_FOLDER, DEFAULT_CONFIG_NAME);
const LEGACY_CONFIG_FOLDER = join(homedir(), '.llama-pack');
const LEGACY_CONFIG_NAME = 'llama-pack-config.json';
const LEGACY_CONFIG_FILE_PATH = join(LEGACY_CONFIG_FOLDER, LEGACY_CONFIG_NAME);

async function createConfig(): Promise<Config> {
  const result = await inquirer.prompt([
    {
      name: 'jdkPath',
      message: 'Path to the JDK:',
      validate: existsSync,
    }, {
      name: 'androidSdkPath',
      message: 'Path to the Android SDK:',
      validate: existsSync,
    },
  ]);
  return new Config(result.jdkPath, result.androidSdkPath);
}

async function renameConfigIfNeeded(log: Log): Promise<void> {
  if (existsSync(DEFAULT_CONFIG_FILE_PATH)) return;
  // No new named config file found.
  if (!existsSync(LEGACY_CONFIG_FILE_PATH)) return;
  // Old named config file found - rename it and its folder.
  log.info('An old named config file was found, changing it now');
  const files = await fsPromises.readdir(LEGACY_CONFIG_FOLDER);
  const numOfFiles = files.length;
  if (numOfFiles != 1) {
    // At this point, we know that's at least one file in the folder, `LEGACY_CONFIG_NAME, so
    // `numOfFiles' will be at least `1`. We avoid destroying / moving other files in this folder.
    await fsPromises.mkdir(DEFAULT_CONFIG_FOLDER);
    await fsPromises.rename(LEGACY_CONFIG_FILE_PATH, DEFAULT_CONFIG_FILE_PATH);
  } else {
    await fsPromises.rename(LEGACY_CONFIG_FOLDER, DEFAULT_CONFIG_FOLDER);
    await fsPromises
        .rename(join(DEFAULT_CONFIG_FOLDER, LEGACY_CONFIG_NAME), DEFAULT_CONFIG_FILE_PATH);
  }
}

<<<<<<< HEAD
export async function loadOrCreateConfig(log: Log = new ConsoleLog('config'),
    path = DEFAULT_CONFIG_FILE_PATH): Promise<Config> {
  await renameConfigIfNeeded(log);
  const existingConfig = await Config.loadConfig(path);
=======

export async function loadOrCreateConfig(): Promise<Config> {
  await renameConfigIfNeeded();
  const existingConfig = await Config.loadConfig(DEFAULT_CONFIG_FILE_PATH);
>>>>>>> 91f83d98
  if (existingConfig) return existingConfig;

  const config = await createConfig();
  await config.saveConfig(DEFAULT_CONFIG_FILE_PATH);
  return config;
}<|MERGE_RESOLUTION|>--- conflicted
+++ resolved
@@ -63,17 +63,10 @@
   }
 }
 
-<<<<<<< HEAD
 export async function loadOrCreateConfig(log: Log = new ConsoleLog('config'),
     path = DEFAULT_CONFIG_FILE_PATH): Promise<Config> {
   await renameConfigIfNeeded(log);
   const existingConfig = await Config.loadConfig(path);
-=======
-
-export async function loadOrCreateConfig(): Promise<Config> {
-  await renameConfigIfNeeded();
-  const existingConfig = await Config.loadConfig(DEFAULT_CONFIG_FILE_PATH);
->>>>>>> 91f83d98
   if (existingConfig) return existingConfig;
 
   const config = await createConfig();
