--- conflicted
+++ resolved
@@ -107,14 +107,9 @@
   backgroundColor: Color;
   enableNotifications: boolean;
   startUrl: string;
-<<<<<<< HEAD
   iconUrl: string | undefined;
   maskableIconUrl: string | undefined;
   useBrowserOnChromeOS: boolean;
-=======
-  iconUrl: string;
-  maskableIconUrl: string;
->>>>>>> cd6c0d47
   splashScreenFadeOutDuration: number;
   signingKey: SigningKeyInfo;
   appVersion: string;
